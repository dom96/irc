--- conflicted
+++ resolved
@@ -326,11 +326,7 @@
          realname = "NimBot", serverPass = "",
          joinChans: seq[string] = @[],
          msgLimit: bool = true,
-<<<<<<< HEAD
-         ssl: bool = false,
-=======
          useSsl: bool = false,
->>>>>>> dd6db2e1
          sslContext = getDefaultSSL()): Irc =
   ## Creates a ``Irc`` object.
   new(result)
@@ -352,20 +348,12 @@
   result.eventsQueue = initDeque[IrcEvent]()
 
   when defined(ssl):
-<<<<<<< HEAD
-    if ssl:
-=======
     if useSsl:
->>>>>>> dd6db2e1
       try:
         sslContext.wrapSocket(result.sock)
       except:
         result.sock.close()
-<<<<<<< HEAD
-        raise getCurrentException()
-=======
         raise
->>>>>>> dd6db2e1
 
 proc remNick(irc: Irc | AsyncIrc, chan, nick: string) =
   ## Removes ``nick`` from ``chan``'s user list.
@@ -602,11 +590,7 @@
               realname = "NimBot", serverPass = "",
               joinChans: seq[string] = @[],
               msgLimit: bool = true,
-<<<<<<< HEAD
-              ssl: bool = false,
-=======
               useSsl: bool = false,
->>>>>>> dd6db2e1
               sslContext = getDefaultSSL(),
               callback: proc (irc: AsyncIrc, ev: IrcEvent): Future[void]
               ): AsyncIrc =
@@ -635,20 +619,12 @@
   result.userList = initTable[string, UserList]()
 
   when defined(ssl):
-<<<<<<< HEAD
-    if ssl:
-=======
     if useSsl:
->>>>>>> dd6db2e1
       try:
         sslContext.wrapSocket(result.sock)
       except:
         result.sock.close()
-<<<<<<< HEAD
-        raise getCurrentException()
-=======
         raise
->>>>>>> dd6db2e1
 
 proc run*(irc: AsyncIrc) {.async.} =
   ## Initiates the long-running event loop.
